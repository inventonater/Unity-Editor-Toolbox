--- conflicted
+++ resolved
@@ -81,19 +81,6 @@
                     GUILayout.Space(space);
                 }
             }
-<<<<<<< HEAD
-=======
-
-            if (maxRange < size)
-            {
-                EditorGUILayout.LabelField(Style.spaceContent, Style.spaceLabelStyle);
-            }
-
-
-            GUILayout.Space(space);
-            EditorGUILayout.EndVertical();
-            EditorGUILayout.EndHorizontal();
->>>>>>> ab510f43
         }
 
 
