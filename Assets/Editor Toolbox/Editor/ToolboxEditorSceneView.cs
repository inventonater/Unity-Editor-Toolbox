--- conflicted
+++ resolved
@@ -25,11 +25,7 @@
             {
                 hitObjectsArray = hitObjects.ToArray();
 
-<<<<<<< HEAD
-                GameObject go = HandleUtility.PickGameObject(Event.current.mousePosition, false, hitObjectsArray);
-=======
-                var go = HandleUtility.PickGameObject(mousePosition, true, hitObjectsArray);
->>>>>>> c54c2d31
+                var go = HandleUtility.PickGameObject(mousePosition, false, hitObjectsArray);
                 if (go == null)
                 {
                     break;
