--- conflicted
+++ resolved
@@ -22,16 +22,6 @@
 
 - Install Editor Toolbox package:
 	- 1 way: Find Unity Package Manager (Window/Package Manager) and add package using this git URL:
-<<<<<<< HEAD
-        ```
-        https://github.com/arimger/Unity-Editor-Toolbox.git#upm
-        ```
-	- 2 way: Copy and paste `Assets/Editor Toolbox` directory into your project (Assets/...) + add dependencies
-	- 3 way: Install via [OpenUPM registry](https://openupm.com):
-        ```
-        openupm add com.browar.editor-toolbox
-        ```
-=======
         
         ```
         https://github.com/arimger/Unity-Editor-Toolbox.git#upm
@@ -44,7 +34,6 @@
         openupm add com.browar.editor-toolbox
         ```
         
->>>>>>> 6bdf326d
 - Open Edit/Project Settings/Editor Toolbox window
 - If settings file is not found, press the "Refresh" button or create a new one
 - Manage settings in your way
